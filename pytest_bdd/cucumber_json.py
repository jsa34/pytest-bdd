"""Cucumber json output formatter."""

import json
import math
import os
import time


def add_options(parser):
    """Add pytest-bdd options."""
    group = parser.getgroup("bdd", "Cucumber JSON")
    group.addoption(
        "--cucumberjson",
        "--cucumber-json",
        action="store",
        dest="cucumber_json_path",
        metavar="path",
        default=None,
        help="create cucumber json style report file at given path.",
    )


def configure(config):
    cucumber_json_path = config.option.cucumber_json_path
    # prevent opening json log on worker nodes (xdist)
    if cucumber_json_path and not hasattr(config, "workerinput"):
        config._bddcucumberjson = LogBDDCucumberJSON(cucumber_json_path)
        config.pluginmanager.register(config._bddcucumberjson)


def unconfigure(config):
    xml = getattr(config, "_bddcucumberjson", None)
    if xml is not None:
        del config._bddcucumberjson
        config.pluginmanager.unregister(xml)


class LogBDDCucumberJSON:

    """Logging plugin for cucumber like json output."""

    def __init__(self, logfile):
        logfile = os.path.expanduser(os.path.expandvars(logfile))
        self.logfile = os.path.normpath(os.path.abspath(logfile))
        self.features = {}

    def append(self, obj):
        self.features[-1].append(obj)

    def _get_result(self, step, report, error_message=False):
        """Get scenario test run result.

        :param step: `Step` step we get result for
        :param report: pytest `Report` object
        :return: `dict` in form {"status": "<passed|failed|skipped>", ["error_message": "<error_message>"]}
        """
        result = {}
        if report.passed or not step["failed"]:  # ignore setup/teardown
            result = {"status": "passed"}
        elif report.failed and step["failed"]:
            result = {"status": "failed", "error_message": str(report.longrepr) if error_message else ""}
        elif report.skipped:
            result = {"status": "skipped"}
        result["duration"] = int(math.floor((10 ** 9) * step["duration"]))  # nanosec
        return result

    def _serialize_tags(self, item):
        """Serialize item's tags.

        :param item: json-serialized `Scenario` or `Feature`.
        :return: `list` of `dict` in the form of:
            [
                {
                    "name": "<tag>",
                    "line": 2,
                }
            ]
        """
        return [{"name": tag, "line": item["line_number"] - 1} for tag in item["tags"]]

    def pytest_runtest_logreport(self, report):
        try:
            scenario = report.scenario
        except AttributeError:
            # skip reporting for non-bdd tests
            return

        if not scenario["steps"] or report.when != "call":
            # skip if there isn't a result or scenario has no steps
            return

        def stepmap(step):
            error_message = False
            if step["failed"] and not scenario.setdefault("failed", False):
                scenario["failed"] = True
                error_message = True

<<<<<<< HEAD
            if self.expand:
                # XXX The format is already 'expanded' (scenario outlines -> scenarios),
                # but the step names were not filled in with parameters. To be backwards
                # compatible, do not fill in the step names unless explicitly asked for.
                step_name = self._format_step_name(report, step)
            else:
                step_name = step["name"]
=======
            step_name = step["name"]
>>>>>>> 1b536461

            return {
                "keyword": step["keyword"],
                "name": step_name,
                "line": step["line_number"],
                "match": {"location": ""},
                "result": self._get_result(step, report, error_message),
            }

        if scenario["feature"]["filename"] not in self.features:
            self.features[scenario["feature"]["filename"]] = {
                "keyword": "Feature",
                "uri": scenario["feature"]["rel_filename"],
                "name": scenario["feature"]["name"] or scenario["feature"]["rel_filename"],
                "id": scenario["feature"]["rel_filename"].lower().replace(" ", "-"),
                "line": scenario["feature"]["line_number"],
                "description": scenario["feature"]["description"],
                "tags": self._serialize_tags(scenario["feature"]),
                "elements": [],
            }

        self.features[scenario["feature"]["filename"]]["elements"].append(
            {
                "keyword": "Scenario",
                "id": report.item["name"],
                "name": scenario["name"],
                "line": scenario["line_number"],
                "description": "",
                "tags": self._serialize_tags(scenario),
                "type": "scenario",
                "steps": [stepmap(step) for step in scenario["steps"]],
            }
        )

    def pytest_sessionstart(self):
        self.suite_start_time = time.time()

    def pytest_sessionfinish(self):
        with open(self.logfile, "w", encoding="utf-8") as logfile:
            logfile.write(json.dumps(list(self.features.values())))

    def pytest_terminal_summary(self, terminalreporter):
        terminalreporter.write_sep("-", "generated json file: %s" % (self.logfile))<|MERGE_RESOLUTION|>--- conflicted
+++ resolved
@@ -95,17 +95,7 @@
                 scenario["failed"] = True
                 error_message = True
 
-<<<<<<< HEAD
-            if self.expand:
-                # XXX The format is already 'expanded' (scenario outlines -> scenarios),
-                # but the step names were not filled in with parameters. To be backwards
-                # compatible, do not fill in the step names unless explicitly asked for.
-                step_name = self._format_step_name(report, step)
-            else:
-                step_name = step["name"]
-=======
             step_name = step["name"]
->>>>>>> 1b536461
 
             return {
                 "keyword": step["keyword"],
