"""pytest-bdd public API."""

from pytest_bdd.steps import given, when, then
from pytest_bdd.scenario import scenario, scenarios

<<<<<<< HEAD
__version__ = '2.17.1'
=======
__version__ = '2.17.0'
>>>>>>> c68e787e

__all__ = [given.__name__, when.__name__, then.__name__, scenario.__name__, scenarios.__name__]<|MERGE_RESOLUTION|>--- conflicted
+++ resolved
@@ -3,10 +3,6 @@
 from pytest_bdd.steps import given, when, then
 from pytest_bdd.scenario import scenario, scenarios
 
-<<<<<<< HEAD
-__version__ = '2.17.1'
-=======
-__version__ = '2.17.0'
->>>>>>> c68e787e
+__version__ = '2.18.0'
 
 __all__ = [given.__name__, when.__name__, then.__name__, scenario.__name__, scenarios.__name__]