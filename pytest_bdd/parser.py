--- conflicted
+++ resolved
@@ -184,26 +184,6 @@
 class Feature:
     """Feature."""
 
-<<<<<<< HEAD
-    def __init__(self, scenarios, filename, rel_filename, name, tags, examples, background, line_number, description):
-        self.scenarios = scenarios
-        self.rel_filename = rel_filename
-        self.filename = filename
-        self.name = name
-        self.tags = tags
-        self.examples = examples
-        self.line_number = line_number
-        self.description = description
-        self.background = background
-
-
-class Scenario(object):
-
-    """Scenario."""
-
-    def __init__(self, feature, name, line_number, example_converters=None, tags=None):
-        """Scenario constructor.
-=======
     def __init__(
         self,
         scenarios: OrderedDict,
@@ -232,7 +212,6 @@
 
     def __init__(self, feature: Feature, name: str, line_number: int, tags=None) -> None:
         """
->>>>>>> 4d5443f1
 
         :param str name: Scenario name.
         :param int line_number: Scenario line number.
@@ -296,11 +275,7 @@
 
     """Step."""
 
-<<<<<<< HEAD
-    def __init__(self, name, type, indent, line_number, keyword, docstring=None, datatable=None):
-=======
     def __init__(self, name: str, type: str, indent: int, line_number: int, keyword: str) -> None:
->>>>>>> 4d5443f1
         """Step constructor.
 
         :param str name: step name.
@@ -309,23 +284,6 @@
         :param int line_number: line number.
         :param str keyword: step keyword.
         """
-<<<<<<< HEAD
-        self.name = name
-        self.keyword = keyword
-        self.lines = []
-        self.indent = indent
-        self.type = type
-        self.line_number = line_number
-        self.failed = False
-        self.start = 0
-        self.stop = 0
-        self.scenario = None
-        self.background = None
-        self.docstring = docstring
-        self.datatable = datatable
-
-    def add_line(self, line):
-=======
         self.name: str = name
         self.keyword: str = keyword
         self.lines: list[str] = []
@@ -337,7 +295,6 @@
         self.background: Background | None = None
 
     def add_line(self, line: str) -> None:
->>>>>>> 4d5443f1
         """Add line to the multiple step.
 
         :param str line: Line of text - the continuation of the step name.
