--- conflicted
+++ resolved
@@ -39,11 +39,7 @@
     def finalize(self, failed):
         """Stop collecting information and finalize the report.
 
-<<<<<<< HEAD
-        :param bool failed: Wheither the step execution is failed.
-=======
         :param bool failed: Whether the step execution is failed.
->>>>>>> 1b536461
         """
         self.stopped = time.perf_counter()
         self.failed = failed
