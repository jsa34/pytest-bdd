"""Pytest plugin entry point. Used for any fixtures needed."""

import pytest

from . import given, when, then
from . import cucumber_json
from . import generation
from . import reporting
<<<<<<< HEAD
=======
from . import gherkin_terminal_reporter
>>>>>>> c68e787e

from .fixtures import *


def pytest_addhooks(pluginmanager):
    """Register plugin hooks."""
    from pytest_bdd import hooks
    try:
        # pytest >= 2.8
        pluginmanager.add_hookspecs(hooks)
    except AttributeError:
        # pytest < 2.8
        pluginmanager.addhooks(hooks)


@given('trace')
@when('trace')
@then('trace')
def trace():
    """Enter pytest's pdb trace."""
    pytest.set_trace()


def pytest_addoption(parser):
    """Add pytest-bdd options."""
    cucumber_json.add_options(parser)
    generation.add_options(parser)
<<<<<<< HEAD
=======
    gherkin_terminal_reporter.add_options(parser)
>>>>>>> c68e787e


@pytest.mark.trylast
def pytest_configure(config):
    """Configure all subplugins."""
    cucumber_json.configure(config)
<<<<<<< HEAD
=======
    gherkin_terminal_reporter.configure(config)
>>>>>>> c68e787e


def pytest_unconfigure(config):
    """Unconfigure all subplugins."""
    cucumber_json.unconfigure(config)


@pytest.mark.hookwrapper
def pytest_runtest_makereport(item, call):
    outcome = yield
    reporting.runtest_makereport(item, call, outcome.get_result())


@pytest.mark.tryfirst
def pytest_bdd_before_scenario(request, feature, scenario):
    reporting.before_scenario(request, feature, scenario)


@pytest.mark.tryfirst
def pytest_bdd_step_error(request, feature, scenario, step, step_func, step_func_args, exception):
    reporting.step_error(request, feature, scenario, step, step_func, step_func_args, exception)


@pytest.mark.tryfirst
def pytest_bdd_before_step(request, feature, scenario, step, step_func):
    reporting.before_step(request, feature, scenario, step, step_func)


@pytest.mark.tryfirst
def pytest_bdd_after_step(request, feature, scenario, step, step_func, step_func_args):
    reporting.after_step(request, feature, scenario, step, step_func, step_func_args)


def pytest_cmdline_main(config):
<<<<<<< HEAD
    generation.cmdline_main(config)


def pytest_bdd_apply_tag(tag, function):
    mark = getattr(pytest.mark, tag)
    return mark(function)
=======
    generation.cmdline_main(config)
>>>>>>> c68e787e
<|MERGE_RESOLUTION|>--- conflicted
+++ resolved
@@ -6,10 +6,7 @@
 from . import cucumber_json
 from . import generation
 from . import reporting
-<<<<<<< HEAD
-=======
 from . import gherkin_terminal_reporter
->>>>>>> c68e787e
 
 from .fixtures import *
 
@@ -37,20 +34,14 @@
     """Add pytest-bdd options."""
     cucumber_json.add_options(parser)
     generation.add_options(parser)
-<<<<<<< HEAD
-=======
     gherkin_terminal_reporter.add_options(parser)
->>>>>>> c68e787e
 
 
 @pytest.mark.trylast
 def pytest_configure(config):
     """Configure all subplugins."""
     cucumber_json.configure(config)
-<<<<<<< HEAD
-=======
     gherkin_terminal_reporter.configure(config)
->>>>>>> c68e787e
 
 
 def pytest_unconfigure(config):
@@ -85,13 +76,9 @@
 
 
 def pytest_cmdline_main(config):
-<<<<<<< HEAD
     generation.cmdline_main(config)
 
 
 def pytest_bdd_apply_tag(tag, function):
     mark = getattr(pytest.mark, tag)
-    return mark(function)
-=======
-    generation.cmdline_main(config)
->>>>>>> c68e787e
+    return mark(function)