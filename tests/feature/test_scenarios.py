"""Test scenarios shortcut."""
import textwrap

from tests.utils import assert_outcomes


def test_scenarios(testdir, pytest_params, bdd_parser):
    """Test scenarios shortcut (used together with @scenario for individual test override)."""
    testdir.makeini(
        """
            [pytest]
            console_output_style=classic
            bdd_parser={bdd_parser}
        """.format(
            bdd_parser=bdd_parser
        )
    )
    testdir.makeconftest(
        """
        import pytest
        from pytest_bdd import given

        @given('I have a bar')
        def i_have_bar():
            print('bar!')
            return 'bar'
    """
    )
    features = testdir.mkdir("features")
    features.join("test.feature").write_text(
        textwrap.dedent(
<<<<<<< HEAD
            u"""
    Feature: A feature
        Scenario: Test scenario
            Given I have a bar
=======
            """
    Scenario: Test scenario
        Given I have a bar
>>>>>>> 4d5443f1
    """
        ),
        "utf-8",
        ensure=True,
    )
    features.join("subfolder", "test.feature").write_text(
        textwrap.dedent(
<<<<<<< HEAD
            u"""
    Feature: A feature in a subfolder
        Scenario: Test subfolder scenario
            Given I have a bar
=======
            """
    Scenario: Test subfolder scenario
        Given I have a bar
>>>>>>> 4d5443f1

        Scenario: Test failing subfolder scenario
            Given I have a failing bar

        Scenario: Test already bound scenario
            Given I have a bar

        Scenario: Test scenario
            Given I have a bar
    """
        ),
        "utf-8",
        ensure=True,
    )
    testdir.makepyfile(
        """
        import pytest
        from pytest_bdd import scenarios, scenario

        @scenario('features/subfolder/test.feature', 'Test already bound scenario')
        def test_already_bound():
            pass

        scenarios('features')
    """
    )
    result = testdir.runpytest_subprocess("-v", "-s", *pytest_params)
    assert_outcomes(result, passed=4, failed=1)
    result.stdout.fnmatch_lines(["*collected 5 items"])
    result.stdout.fnmatch_lines(["*test_test_subfolder_scenario *bar!", "PASSED"])
    result.stdout.fnmatch_lines(["*test_test_scenario *bar!", "PASSED"])
    result.stdout.fnmatch_lines(["*test_test_failing_subfolder_scenario *FAILED"])
    result.stdout.fnmatch_lines(["*test_already_bound *bar!", "PASSED"])
    result.stdout.fnmatch_lines(["*test_test_scenario_1 *bar!", "PASSED"])


def test_scenarios_none_found(testdir, pytest_params):
    """Test scenarios shortcut when no scenarios found."""
    testpath = testdir.makepyfile(
        """
        import pytest
        from pytest_bdd import scenarios

        scenarios('.')
    """
    )
    result = testdir.runpytest_subprocess(testpath, *pytest_params)
    assert_outcomes(result, errors=1)
    result.stdout.fnmatch_lines(["*NoScenariosFound*"])<|MERGE_RESOLUTION|>--- conflicted
+++ resolved
@@ -29,16 +29,9 @@
     features = testdir.mkdir("features")
     features.join("test.feature").write_text(
         textwrap.dedent(
-<<<<<<< HEAD
-            u"""
-    Feature: A feature
-        Scenario: Test scenario
-            Given I have a bar
-=======
             """
     Scenario: Test scenario
         Given I have a bar
->>>>>>> 4d5443f1
     """
         ),
         "utf-8",
@@ -46,25 +39,18 @@
     )
     features.join("subfolder", "test.feature").write_text(
         textwrap.dedent(
-<<<<<<< HEAD
-            u"""
-    Feature: A feature in a subfolder
-        Scenario: Test subfolder scenario
-            Given I have a bar
-=======
             """
     Scenario: Test subfolder scenario
         Given I have a bar
->>>>>>> 4d5443f1
 
-        Scenario: Test failing subfolder scenario
-            Given I have a failing bar
+    Scenario: Test failing subfolder scenario
+        Given I have a failing bar
 
-        Scenario: Test already bound scenario
-            Given I have a bar
+    Scenario: Test already bound scenario
+        Given I have a bar
 
-        Scenario: Test scenario
-            Given I have a bar
+    Scenario: Test scenario
+        Given I have a bar
     """
         ),
         "utf-8",
