"""Test tags."""

import textwrap


def test_tags_selector(pytester):
    """Test tests selection by tags."""
    pytester.makefile(
        ".ini",
        pytest=textwrap.dedent(
            """
    [pytest]
    markers =
        feature_tag_1
        feature_tag_2
        scenario_tag_01
        scenario_tag_02
        scenario_tag_10
        scenario_tag_20
    """
        ),
    )
    pytester.makefile(
        ".feature",
        test="""
    @feature_tag_1 @feature_tag_2
    Feature: Tags

    @scenario_tag_01 @scenario_tag_02
    Scenario: Tags
        Given I have a bar

    @scenario_tag_10 @scenario_tag_20
    Scenario: Tags 2
        Given I have a bar

    """,
    )
    pytester.makepyfile(
        """
        import pytest
        from pytest_bdd import given, scenarios

        @given('I have a bar')
        def _():
            return 'bar'

        scenarios('test.feature')
    """
    )
    result = pytester.runpytest("-m", "scenario_tag_10 and not scenario_tag_01", "-vv")
    outcomes = result.parseoutcomes()
    assert outcomes["passed"] == 1
    assert outcomes["deselected"] == 1

    result = pytester.runpytest("-m", "scenario_tag_01 and not scenario_tag_10", "-vv").parseoutcomes()
    assert result["passed"] == 1
    assert result["deselected"] == 1

    result = pytester.runpytest("-m", "feature_tag_1", "-vv").parseoutcomes()
    assert result["passed"] == 2

    result = pytester.runpytest("-m", "feature_tag_10", "-vv").parseoutcomes()
    assert result["deselected"] == 2


def test_tags_after_background_issue_160(pytester):
    """Make sure using a tag after background works."""
    pytester.makefile(
        ".ini",
        pytest=textwrap.dedent(
            """
    [pytest]
    markers = tag
    """
        ),
    )
    pytester.makefile(
        ".feature",
        test="""
    Feature: Tags after background

        Background:
            Given I have a bar

        @tag
        Scenario: Tags
            Given I have a baz

        Scenario: Tags 2
            Given I have a baz
    """,
    )
    pytester.makepyfile(
        """
        import pytest
        from pytest_bdd import given, scenarios

        @given('I have a bar')
        def _():
            return 'bar'

        @given('I have a baz')
        def _():
            return 'baz'

        scenarios('test.feature')
    """
    )
    result = pytester.runpytest("-m", "tag", "-vv").parseoutcomes()
    assert result["passed"] == 1
    assert result["deselected"] == 1


def test_apply_tag_hook(pytester):
    pytester.makeconftest(
        """
        import pytest

        @pytest.hookimpl(tryfirst=True)
        def pytest_bdd_apply_tag(tag, function):
            if tag == 'todo':
                marker = pytest.mark.skipif(True, reason="Not implemented yet")
                marker(function)
                return True
            else:
                # Fall back to pytest-bdd's default behavior
                return None
    """
    )
    pytester.makefile(
        ".feature",
        test="""
    Feature: Customizing tag handling

        @todo
        Scenario: Tags
            Given I have a bar

        @xfail
        Scenario: Tags 2
            Given I have a bar
    """,
    )
    pytester.makepyfile(
        """
        from pytest_bdd import given, scenarios

        @given('I have a bar')
        def _():
            return 'bar'

        scenarios('test.feature')
    """
    )
    result = pytester.runpytest("-rsx")
    result.stdout.fnmatch_lines(["SKIP*: Not implemented yet"])
    result.stdout.fnmatch_lines(["*= 1 skipped, 1 xpassed*=*"])


def test_at_in_scenario(pytester):
    pytester.makefile(
        ".feature",
        test="""
    Feature: At sign in a scenario

        Scenario: Tags
            Given I have a foo@bar

        Scenario: Second
            Given I have a baz
    """,
    )
    pytester.makepyfile(
        """
        from pytest_bdd import given, scenarios

        @given('I have a foo@bar')
        def _():
            return 'foo@bar'

        @given('I have a baz')
        def _():
            return 'baz'

        scenarios('test.feature')
    """
    )
<<<<<<< HEAD
    result = pytester.runpytest_inprocess()
    result.stdout.fnmatch_lines(["*= 2 passed * =*"])
=======
    strict_option = "--strict-markers"
    result = pytester.runpytest_subprocess(strict_option)
    result.stdout.fnmatch_lines(["*= 2 passed * =*"])


def test_multiline_tags(pytester):
    pytester.makefile(
        ".feature",
        test="""
    Feature: Scenario with tags over multiple lines

        @tag1
        @tag2
        Scenario: Tags
            Given I have a foo

        Scenario: Second
            Given I have a baz
    """,
    )
    pytester.makepyfile(
        """
        from pytest_bdd import given, scenarios

        @given('I have a foo')
        def _():
            pass

        @given('I have a baz')
        def _():
            pass

        scenarios('test.feature')
    """
    )
    result = pytester.runpytest("-m", "tag1", "-vv")
    result.assert_outcomes(passed=1, deselected=1)

    result = pytester.runpytest("-m", "tag2", "-vv")
    result.assert_outcomes(passed=1, deselected=1)
>>>>>>> b3956b36
<|MERGE_RESOLUTION|>--- conflicted
+++ resolved
@@ -186,13 +186,8 @@
         scenarios('test.feature')
     """
     )
-<<<<<<< HEAD
     result = pytester.runpytest_inprocess()
     result.stdout.fnmatch_lines(["*= 2 passed * =*"])
-=======
-    strict_option = "--strict-markers"
-    result = pytester.runpytest_subprocess(strict_option)
-    result.stdout.fnmatch_lines(["*= 2 passed * =*"])
 
 
 def test_multiline_tags(pytester):
@@ -229,5 +224,4 @@
     result.assert_outcomes(passed=1, deselected=1)
 
     result = pytester.runpytest("-m", "tag2", "-vv")
-    result.assert_outcomes(passed=1, deselected=1)
->>>>>>> b3956b36
+    result.assert_outcomes(passed=1, deselected=1)