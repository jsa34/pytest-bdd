--- conflicted
+++ resolved
@@ -1,3 +1,5 @@
+from __future__ import annotations
+
 import linecache
 import re
 import textwrap
@@ -7,25 +9,52 @@
 
 from gherkin.errors import CompositeParserException
 from gherkin.parser import Parser
-from gherkin.token_scanner import TokenScanner
-
-<<<<<<< HEAD
+from typing_extensions import Self
+
 from . import exceptions
-from .types import STEP_TYPES
-=======
 from .exceptions import StepError
-from .gherkin_parser import Background as GherkinBackground
-from .gherkin_parser import Feature as GherkinFeature
-from .gherkin_parser import GherkinDocument
-from .gherkin_parser import Scenario as GherkinScenario
-from .gherkin_parser import Step as GherkinStep
-from .gherkin_parser import Tag as GherkinTag
-from .gherkin_parser import get_gherkin_document
-from .types import GIVEN, STEP_TYPES, THEN, WHEN
->>>>>>> 36c3fa44
+from .types import KeywordType, StepType
 
 STEP_PARAM_RE = re.compile(r"<(.+?)>")
 COMMENT_RE = re.compile(r"(^|(?<=\s))#")
+
+ERROR_PATTERNS = [
+    (
+        re.compile(r"expected:.*got 'Feature.*'"),
+        exceptions.FeatureError,
+        "Multiple features are not allowed in a single feature file.",
+    ),
+    (
+        re.compile(r"expected:.*got '(?:Given|When|Then|And|But).*'"),
+        exceptions.FeatureError,
+        "Step definition outside of a Scenario or a Background.",
+    ),
+    (
+        re.compile(r"expected:.*got 'Background.*'"),
+        exceptions.BackgroundError,
+        "Multiple 'Background' sections detected. Only one 'Background' is allowed per feature.",
+    ),
+    (
+        re.compile(r"expected:.*got 'Scenario.*'"),
+        exceptions.ScenarioError,
+        "Misplaced or incorrect 'Scenario' keyword. Ensure it's correctly placed. There might be a missing Feature section.",
+    ),
+    (
+        re.compile(r"expected:.*got 'Given.*'"),
+        exceptions.StepError,
+        "Improper step keyword detected. Ensure correct order and indentation for steps (Given, When, Then, etc.).",
+    ),
+    (
+        re.compile(r"expected:.*got 'Rule.*'"),
+        exceptions.RuleError,
+        "Misplaced or incorrectly formatted 'Rule'. Ensure it follows the feature structure.",
+    ),
+    (
+        re.compile(r"expected:.*got '.*'"),
+        exceptions.TokenError,
+        "Unexpected token found. Check Gherkin syntax near the reported error.",
+    ),
+]
 
 
 @dataclass(frozen=True)
@@ -34,7 +63,7 @@
     line: int
 
     @classmethod
-    def from_dict(cls, data: Dict[str, Any]) -> "Location":
+    def from_dict(cls, data: dict[str, Any]) -> Self:
         return cls(column=data["column"], line=data["line"])
 
 
@@ -44,7 +73,7 @@
     text: str
 
     @classmethod
-    def from_dict(cls, data: Dict[str, Any]) -> "Comment":
+    def from_dict(cls, data: dict[str, Any]) -> Self:
         return cls(location=Location.from_dict(data["location"]), text=data["text"])
 
 
@@ -54,7 +83,7 @@
     value: str
 
     @classmethod
-    def from_dict(cls, data: Dict[str, Any]) -> "Cell":
+    def from_dict(cls, data: dict[str, Any]) -> Self:
         return cls(location=Location.from_dict(data["location"]), value=_convert_to_raw_string(data["value"]))
 
 
@@ -62,10 +91,10 @@
 class Row:
     id: str
     location: Location
-    cells: List[Cell]
-
-    @classmethod
-    def from_dict(cls, data: Dict[str, Any]) -> "Row":
+    cells: list[Cell]
+
+    @classmethod
+    def from_dict(cls, data: dict[str, Any]) -> Self:
         return cls(
             id=data["id"],
             location=Location.from_dict(data["location"]),
@@ -76,35 +105,27 @@
 @dataclass(frozen=True)
 class DataTable:
     location: Location
-    name: Optional[str] = None
-    tableHeader: Optional[Row] = None
-    tableBody: Optional[List[Row]] = field(default_factory=list)
-
-    @classmethod
-    def from_dict(cls, data: Dict[str, Any]) -> "DataTable":
+    name: str | None = None
+    table_header: Row | None = None
+    table_body: list[Row] = field(default_factory=list)
+
+    @classmethod
+    def from_dict(cls, data: dict[str, Any]) -> Self:
         return cls(
             location=Location.from_dict(data["location"]),
             name=data.get("name"),
-            tableHeader=Row.from_dict(data["tableHeader"]) if data.get("tableHeader") else None,
-            tableBody=[Row.from_dict(row) for row in data.get("tableBody", [])],
-        )
-
-    def as_contexts(self) -> Iterable[Dict[str, Any]]:
-        """
-        Generate contexts for the examples.
-
-        Yields:
-            Dict[str, Any]: A dictionary mapping parameter names to their values for each example row.
-        """
-        if not self.tableHeader or not self.tableBody:
-            return  # If header or body is missing, there's nothing to yield
-
-        # Extract parameter names from the tableHeader (row with headers)
-        example_params = [cell.value for cell in self.tableHeader.cells]
-
-        for row in self.tableBody:
+            table_header=Row.from_dict(data["tableHeader"]) if data.get("tableHeader") else None,
+            table_body=[Row.from_dict(row) for row in data.get("tableBody", [])],
+        )
+
+    def as_contexts(self) -> Iterable[dict[str, Any]]:
+        """Generate contexts for the examples."""
+        if not self.table_header or not self.table_body:
+            return  # If header or body is missing, nothing to yield
+
+        example_params = [cell.value for cell in self.table_header.cells]
+        for row in self.table_body:
             assert len(example_params) == len(row.cells), "Row length does not match header length"
-            # Map parameter names (from header) to values (from the row)
             yield dict(zip(example_params, [cell.value for cell in row.cells]))
 
 
@@ -115,7 +136,7 @@
     location: Location
 
     @classmethod
-    def from_dict(cls, data: Dict[str, Any]) -> "DocString":
+    def from_dict(cls, data: dict[str, Any]) -> Self:
         return cls(
             content=textwrap.dedent(data["content"]),
             delimiter=data["delimiter"],
@@ -127,52 +148,45 @@
 class Step:
     id: str
     keyword: str
-    keywordType: str
+    keyword_type: KeywordType
     location: Location
     text: str
-    name: Optional[str] = None
-    raw_name: Optional[str] = None
-    dataTable: Optional[DataTable] = None
-    docString: Optional[DocString] = None
-    parent: Optional[Union["Background", "Scenario"]] = None
+    name: str | None = None
+    raw_name: str | None = None
+    data_table: DataTable | None = None
+    doc_string: DocString | None = None
+    step_type: StepType | None = None
+    parent: Background | Scenario | None = None
     failed: bool = False
-    duration: Optional[float] = None
+    duration: float | None = None
 
     def __post_init__(self):
-        def generate_initial_name():
-            """Generate an initial name based on the step's text and optional docString."""
-            self.name = _strip_comments(self.text)
-            if self.docString:
-                self.name = f"{self.name}\n{self.docString.content}"
-            # Populate a frozen copy of the name untouched by params later
-            self.raw_name = self.name
-
-        generate_initial_name()
+        self._generate_initial_name()
         self.params = tuple(frozenset(STEP_PARAM_RE.findall(self.raw_name)))
 
-    def get_parent_of_type(self, parent_type) -> Optional[Any]:
+    def __str__(self) -> str:
+        """Return a string representation of the step."""
+        return f'{self.keyword.capitalize()} "{self.name}"'
+
+    def _generate_initial_name(self):
+        """Generate an initial name based on the step's text and optional doc_string."""
+        self.name = _strip_comments(self.text)
+        if self.doc_string:
+            self.name = f"{self.name}\n{self.doc_string.content}"
+        # Populate a frozen copy of the name untouched by params later
+        self.raw_name = self.name
+
+    def get_parent_of_type(self, parent_type) -> Any | None:
         """Return the parent if it's of the specified type."""
         return self.parent if isinstance(self.parent, parent_type) else None
 
     @property
-    def scenario(self) -> Optional["Scenario"]:
+    def scenario(self) -> Scenario | None:
         return self.get_parent_of_type(Scenario)
 
     @property
-    def background(self) -> Optional["Background"]:
+    def background(self) -> Background | None:
         return self.get_parent_of_type(Background)
-
-    @property
-    def given_when_then(self) -> str:
-        return getattr(self, "_gwt", "")
-
-    @given_when_then.setter
-    def given_when_then(self, gwt: str) -> None:
-        self._gwt = gwt
-
-    def __str__(self) -> str:
-        """Return a string representation of the step."""
-        return f'{self.given_when_then.capitalize()} "{self.name}"'
 
     def render(self, context: Mapping[str, Any]) -> None:
         """Render the step name with the given context and update the instance.
@@ -183,15 +197,15 @@
         _render_steps([self], context)
 
     @classmethod
-    def from_dict(cls, data: Dict[str, Any]) -> "Step":
+    def from_dict(cls, data: dict[str, Any]) -> Self:
         return cls(
             id=data["id"],
             keyword=str(data["keyword"]).capitalize().strip(),
-            keywordType=data["keywordType"],
+            keyword_type=KeywordType.from_string(data["keywordType"]),
             location=Location.from_dict(data["location"]),
             text=data["text"],
-            dataTable=DataTable.from_dict(data["dataTable"]) if data.get("dataTable") else None,
-            docString=DocString.from_dict(data["docString"]) if data.get("docString") else None,
+            data_table=DataTable.from_dict(data["dataTable"]) if data.get("dataTable") else None,
+            doc_string=DocString.from_dict(data["docString"]) if data.get("docString") else None,
         )
 
 
@@ -202,52 +216,29 @@
     name: str
 
     @classmethod
-    def from_dict(cls, data: Dict[str, Any]) -> "Tag":
+    def from_dict(cls, data: dict[str, Any]) -> Self:
         return cls(id=data["id"], location=Location.from_dict(data["location"]), name=data["name"])
 
-<<<<<<< HEAD
-=======
-@dataclass(eq=False)
-class Step:
-    """Represents a step within a scenario or background.
-
-    Attributes:
-        type (str): The type of step (e.g., 'given', 'when', 'then').
-        name (str): The name of the step.
-        line_number (int): The line number where the step starts in the file.
-        indent (int): The indentation level of the step.
-        keyword (str): The keyword used for the step (e.g., 'Given', 'When', 'Then').
-        failed (bool): Whether the step has failed (internal use only).
-        scenario (Optional[ScenarioTemplate]): The scenario to which this step belongs (internal use only).
-        background (Optional[Background]): The background to which this step belongs (internal use only).
-    """
->>>>>>> 36c3fa44
 
 @dataclass
 class Scenario:
     id: str
     keyword: str
-<<<<<<< HEAD
     location: Location
     name: str
     description: str
-    steps: List[Step]
-    tags: Set[Tag]
-    examples: Optional[List[DataTable]] = field(default_factory=list)
-    parent: Optional[Union["Feature", "Rule"]] = None
-=======
-    failed: bool = field(init=False, default=False)
-    scenario: ScenarioTemplate | None = field(init=False, default=None)
-    background: Background | None = field(init=False, default=None)
->>>>>>> 36c3fa44
+    steps: list[Step]
+    tags: set[Tag]
+    examples: list[DataTable] = field(default_factory=list)
+    parent: Feature | Rule = None
 
     def __post_init__(self):
-        self.steps = _compute_given_when_then(self.steps)
+        self.steps = _compute_step_type(self.steps)
         for step in self.steps:
             step.parent = self
 
     @cached_property
-    def tag_names(self) -> Set[str]:
+    def tag_names(self) -> set[str]:
         return _get_tag_names(self.tags)
 
     def render(self, context: Mapping[str, Any]) -> None:
@@ -259,23 +250,21 @@
         _render_steps(self.steps, context)
 
     @cached_property
-    def feature(self):
+    def feature(self) -> Feature:
         return self.parent if _check_instance_by_name(self.parent, "Feature") else None
 
     @cached_property
-    def rule(self):
+    def rule(self) -> Rule:
         return self.parent if _check_instance_by_name(self.parent, "Rule") else None
 
     @property
-    def all_steps(self) -> List[Step]:
+    def all_steps(self) -> list[Step]:
         """Get all steps including background steps if present."""
         background_steps = self.feature.background_steps if self.feature else []
         return background_steps + self.steps
 
     @classmethod
-    def from_dict(cls, data: Dict[str, Any]) -> "Scenario":
-        if "id" not in data:
-            print("Hmm...")
+    def from_dict(cls, data: dict[str, Any]) -> Self:
         return cls(
             id=data["id"],
             keyword=data["keyword"],
@@ -295,20 +284,20 @@
     location: Location
     name: str
     description: str
-    tags: Set[Tag]
-    children: List["Child"]
-    parent: Optional["Feature"] = None
+    tags: set[Tag]
+    children: list[Child]
+    parent: Feature | None = None
 
     def __post_init__(self):
         for scenario in self.children:
             scenario.parent = self
 
     @cached_property
-    def tag_names(self) -> Set[str]:
+    def tag_names(self) -> set[str]:
         return _get_tag_names(self.tags)
 
     @classmethod
-    def from_dict(cls, data: Dict[str, Any]) -> "Rule":
+    def from_dict(cls, data: dict[str, Any]) -> Self:
         return cls(
             id=data["id"],
             keyword=data["keyword"],
@@ -327,11 +316,11 @@
     location: Location
     name: str
     description: str
-    steps: List[Step]
-    parent: Optional["Feature"] = None
+    steps: list[Step]
+    parent: Feature | None = None
 
     def __post_init__(self):
-        self.steps = _compute_given_when_then(self.steps)
+        self.steps = _compute_step_type(self.steps)
         for step in self.steps:
             step.parent = self
 
@@ -344,7 +333,7 @@
         _render_steps(self.steps, context)
 
     @classmethod
-    def from_dict(cls, data: Dict[str, Any]) -> "Background":
+    def from_dict(cls, data: dict[str, Any]) -> Self:
         return cls(
             id=data["id"],
             keyword=data["keyword"],
@@ -357,10 +346,10 @@
 
 @dataclass
 class Child:
-    background: Optional[Background] = None
-    rule: Optional[Rule] = None
-    scenario: Optional[Scenario] = None
-    parent: Optional[Union["Feature", "Rule"]] = None
+    background: Background | None = None
+    rule: Rule | None = None
+    scenario: Scenario | None = None
+    parent: Feature | Rule | None = None
 
     def __post_init__(self):
         if self.scenario:
@@ -369,7 +358,7 @@
             self.background.parent = self.parent
 
     @classmethod
-    def from_dict(cls, data: Dict[str, Any]) -> "Child":
+    def from_dict(cls, data: dict[str, Any]) -> Self:
         return cls(
             background=Background.from_dict(data["background"]) if data.get("background") else None,
             rule=Rule.from_dict(data["rule"]) if data.get("rule") else None,
@@ -381,12 +370,14 @@
 class Feature:
     keyword: str
     location: Location
-    tags: Set[Tag]
     name: str
     description: str
-    children: List[Child]
-    abs_filename: Optional[str] = None
-    rel_filename: Optional[str] = None
+    children: list[Child]
+    tags: set[Tag]
+    language: str
+    background: Background | None = None
+    abs_filename: str | None = None
+    rel_filename: str | None = None
 
     def __post_init__(self):
         for child in self.children:
@@ -397,73 +388,104 @@
                 child.background.parent = self
 
     @property
-    def scenarios(self) -> List[Scenario]:
-        return [child.scenario for child in self.children if child.scenario]
+    def scenarios(self) -> list[Scenario]:
+        """Retrieve all scenarios, whether they are directly part of the feature or within rules."""
+        return [child.scenario for child in self.children if child.scenario is not None]
+
+    @cached_property
+    def rules(self) -> list[Rule]:
+        """Retrieve all rules within the feature."""
+        return [child.rule for child in self.children if child.rule is not None]
 
     @property
-    def backgrounds(self) -> List[Background]:
-        return [child.background for child in self.children if child.background]
-
-    @property
-    def background_steps(self) -> List[Step]:
-        _steps = []
-        backgrounds = self.backgrounds
-        for background in backgrounds:
-            _steps.extend(background.steps)
-        return _steps
-
-    @cached_property
-    def rules(self) -> List[Rule]:
-        return [child.rule for child in self.children if child.rule]
-
-    def get_child_by_name(self, name: str) -> Optional[Union[Scenario, Background]]:
+    def background_steps(self) -> list[Step]:
+        return self.background.steps if self.background else []
+
+    def get_child_by_name(self, name: str) -> Scenario | Background | Rule | None:
         """
         Returns the child (Scenario or Background) that has the given name.
         """
+        if self.background and self.background.name == name:
+            return self.background
         for scenario in self.scenarios:
             if scenario.name == name:
                 return scenario
-        for background in self.backgrounds:
-            if background.name == name:
-                return background
+        for rule in self.rules:
+            if rule.name == name:
+                return rule
         return None
 
     @cached_property
-    def tag_names(self) -> Set[str]:
+    def tag_names(self) -> set[str]:
+        """Get all tag names of the feature."""
         return _get_tag_names(self.tags)
 
-    @classmethod
-    def from_dict(cls, data: Dict[str, Any]) -> "Feature":
+    def render(self, context: Mapping[str, Any]) -> None:
+        """Render the feature’s background and its scenarios."""
+        if self.background:
+            self.background.render(context)
+        for scenario in self.scenarios:
+            scenario.render(context)
+
+    @classmethod
+    def from_dict(cls, data: dict[str, Any]) -> Self:
+        """Factory method to create a Feature from a dictionary."""
         return cls(
             keyword=data["keyword"],
             location=Location.from_dict(data["location"]),
-            tags={Tag.from_dict(tag) for tag in data["tags"]},
             name=data["name"],
             description=textwrap.dedent(data["description"]),
             children=[Child.from_dict(child) for child in data["children"]],
+            tags={Tag.from_dict(tag) for tag in data["tags"]},
+            language=data["language"],
+            background=Background.from_dict(data["background"]) if data.get("background") else None,
         )
 
 
 @dataclass
 class GherkinDocument:
     feature: Feature
-    comments: List[Comment]
-
-    @classmethod
-    def from_dict(cls, data: Dict[str, Any]) -> "GherkinDocument":
+    comments: list[Comment]
+
+    @classmethod
+    def from_dict(cls, data: dict[str, Any]) -> Self:
         return cls(
             feature=Feature.from_dict(data["feature"]),
             comments=[Comment.from_dict(comment) for comment in data["comments"]],
         )
 
 
-def _compute_given_when_then(steps: List[Step]) -> List[Step]:
-    last_gwt = None
+def _compute_step_type(steps: list[Step]) -> list[Step]:
+    # Early exit if the steps list is empty
+    if not steps:
+        return []
+
+    # Extract the first step and its keyword type
+    first_step = steps[0]
+    first_keyword_type = first_step.keyword_type
+
+    # Validate that the first step does not start with a conjunction (e.g., "And")
+    if first_keyword_type == KeywordType.CONJUNCTION:
+        raise StepError(
+            message=(
+                f"Invalid first step: Expected 'Given', 'When', or 'Then' but got '{first_step.keyword}' "
+                f"at line {first_step.location.line}."
+            ),
+            line=first_step.location.line,
+            line_content=first_step.name,
+        )
+
+    # Initialize the current step type from the first step's keyword type
+    current_type: StepType = StepType.from_keyword_type(first_keyword_type)
+
+    # Loop over all steps, updating their step_type based on the keyword_type
     for step in steps:
-        lower_keyword = step.keyword.lower()
-        if lower_keyword in STEP_TYPES:
-            last_gwt = lower_keyword
-        step.given_when_then = last_gwt
+        if step.keyword_type in KeywordType.all_except_conjunction():
+            # Update current type if it's not a conjunction keyword
+            current_type = StepType.from_keyword_type(step.keyword_type)
+        # Assign the determined step type to the step
+        step.step_type = current_type
+
     return steps
 
 
@@ -472,15 +494,17 @@
         feature_file_text = f.read()
 
     try:
-        gherkin_data = Parser().parse(TokenScanner(feature_file_text))
+        gherkin_data = Parser().parse(feature_file_text)
     except CompositeParserException as e:
-        raise exceptions.FeatureError(
-            e.args[0],
-            e.errors[0].location["line"],
-            linecache.getline(abs_filename, e.errors[0].location["line"]).rstrip("\n"),
-            abs_filename,
-        ) from e
-
+        message = e.args[0]
+        line = e.errors[0].location["line"]
+        line_content = linecache.getline(abs_filename, e.errors[0].location["line"]).rstrip("\n")
+        filename = abs_filename
+        handle_gherkin_parser_error(message, line, line_content, filename, e)
+        # If no patterns matched, raise a generic GherkinParserError
+        raise exceptions.GherkinParseError(f"Unknown parsing error: {message}", line, line_content, filename) from e
+
+    # At this point, the `gherkin_data` should be valid if no exception was raised
     gherkin_doc = GherkinDocument.from_dict(gherkin_data)
     gherkin_doc.feature.abs_filename = abs_filename
     gherkin_doc.feature.rel_filename = rel_filename
@@ -491,7 +515,6 @@
     return obj.__class__.__name__ == class_name
 
 
-<<<<<<< HEAD
 def _strip_comments(line: str) -> str:
     """Remove comments from a line of text.
 
@@ -507,112 +530,19 @@
         line = line[: res.start()]
     return line.strip()
 
-=======
-    def parse_steps(self, steps_data: list[GherkinStep]) -> list[Step]:
-        """Parse a list of step data into Step objects.
->>>>>>> 36c3fa44
-
-def _get_tag_names(tags: Set[Tag]):
+
+def _get_tag_names(tags: set[Tag]):
     return {tag.name.lstrip("@") for tag in tags}
 
-<<<<<<< HEAD
-=======
-        Returns:
-            List[Step]: A list of Step objects.
-        """
-
-        def get_step_content(_gherkin_step: GherkinStep) -> str:
-            step_name = strip_comments(_gherkin_step.text)
-            if _gherkin_step.docString:
-                step_name = f"{step_name}\n{_gherkin_step.docString.content}"
-            return step_name
-
-        if not steps_data:
-            return []
-
-        first_step = steps_data[0]
-        if first_step.keyword.lower() not in STEP_TYPES:
-            raise StepError(
-                message=f"First step in a scenario or background must start with 'Given', 'When' or 'Then', but got {first_step.keyword}.",
-                line=first_step.location.line,
-                line_content=get_step_content(first_step),
-                filename=self.abs_filename,
-            )
-
-        steps = []
-        current_type = first_step.keyword.lower()
-        for step in steps_data:
-            name = get_step_content(step)
-            keyword = step.keyword.lower()
-            if keyword in STEP_TYPES:
-                current_type = keyword
-            steps.append(
-                Step(
-                    name=name,
-                    type=current_type,
-                    indent=step.location.column - 1,
-                    line_number=step.location.line,
-                    keyword=step.keyword.title(),
-                )
-            )
-        return steps
-
-    def parse_scenario(self, scenario_data: GherkinScenario, feature: Feature) -> ScenarioTemplate:
-        """Parse a scenario data dictionary into a ScenarioTemplate object.
->>>>>>> 36c3fa44
 
 def _convert_to_raw_string(normal_string: str) -> str:
     return normal_string.replace("\\", "\\\\")
 
-<<<<<<< HEAD
-=======
-        Returns:
-            ScenarioTemplate: A ScenarioTemplate object representing the parsed scenario.
-        """
-        templated = bool(scenario_data.examples)
-        scenario = ScenarioTemplate(
-            feature=feature,
-            name=strip_comments(scenario_data.name),
-            line_number=scenario_data.location.line,
-            templated=templated,
-            tags=self.get_tag_names(scenario_data.tags),
-            description=textwrap.dedent(scenario_data.description),
-        )
-        for step in self.parse_steps(scenario_data.steps):
-            scenario.add_step(step)
-
-        for example_data in scenario_data.examples:
-            examples = Examples(
-                line_number=example_data.location.line,
-                name=example_data.name,
-            )
-            if example_data.tableHeader is not None:
-                param_names = [cell.value for cell in example_data.tableHeader.cells]
-                examples.set_param_names(param_names)
-                if example_data.tableBody is not None:
-                    for row in example_data.tableBody:
-                        values = [cell.value or "" for cell in row.cells]
-                        examples.add_example(values)
-                    scenario.examples = examples
-
-        return scenario
-
-    def parse_background(self, background_data: GherkinBackground, feature: Feature) -> Background:
-        background = Background(
-            feature=feature,
-            line_number=background_data.location.line,
-        )
-        background.steps = self.parse_steps(background_data.steps)
-        for step in background.steps:
-            step.background = background
-        return background
->>>>>>> 36c3fa44
-
-def _render_steps(steps: List[Step], context: Mapping[str, Any]) -> None:
+
+def _render_steps(steps: list[Step], context: Mapping[str, Any]) -> None:
     """
     Render multiple steps in batch by applying the context to each step's text.
 
-<<<<<<< HEAD
     Args:
         steps (List[Step]): The list of steps to render.
         context (Mapping[str, Any]): The context to apply to the step names.
@@ -620,26 +550,6 @@
     # Create a map of parameter replacements for all steps at once
     # This will store {param: replacement} for each variable found in steps
     replacements = {param: context.get(param, f"<{param}>") for step in steps for param in step.params}
-=======
-        Returns:
-            Dict: A Gherkin document representation of the feature file.
-        """
-        return get_gherkin_document(self.abs_filename, self.encoding)
-
-    def parse(self) -> Feature:
-        gherkin_doc: GherkinDocument = self._parse_feature_file()
-        feature_data: GherkinFeature = gherkin_doc.feature
-        feature = Feature(
-            scenarios=OrderedDict(),
-            filename=self.abs_filename,
-            rel_filename=self.rel_filename,
-            name=strip_comments(feature_data.name),
-            tags=self.get_tag_names(feature_data.tags),
-            background=None,
-            line_number=feature_data.location.line,
-            description=textwrap.dedent(feature_data.description),
-        )
->>>>>>> 36c3fa44
 
     # Precompute replacement function
     def replacer(text: str) -> str:
@@ -647,4 +557,22 @@
 
     # Apply the replacement in batch
     for step in steps:
-        step.name = replacer(step.raw_name)+        step.name = replacer(step.raw_name)
+
+
+def handle_gherkin_parser_error(
+    raw_error: str, line: int, line_content: str, filename: str, original_exception: Exception | None = None
+) -> None:
+    """Map the error message to a specific exception type and raise it."""
+    # Split the raw_error into individual lines
+    error_lines = raw_error.splitlines()
+
+    # Check each line against all error patterns
+    for error_line in error_lines:
+        for pattern, exception_class, message in ERROR_PATTERNS:
+            if pattern.search(error_line):
+                # If a match is found, raise the corresponding exception with the formatted message
+                if original_exception:
+                    raise exception_class(message, line, line_content, filename) from original_exception
+                else:
+                    raise exception_class(message, line, line_content, filename)