--- conflicted
+++ resolved
@@ -24,10 +24,7 @@
         :param arg: argument name
         :param value: argument value
         """
-<<<<<<< HEAD
-=======
         # Ensure there's a fixture definition for the argument
->>>>>>> 36c3fa44
         request._fixturemanager._register_fixture(
             name=arg,
             func=lambda: value,
